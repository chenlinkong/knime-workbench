/* 
 * -------------------------------------------------------------------
 * This source code, its documentation and all appendant files
 * are protected by copyright law. All rights reserved.
 *
 * Copyright, 2003 - 2007
 * University of Konstanz, Germany
 * Chair for Bioinformatics and Information Mining (Prof. M. Berthold)
 * and KNIME GmbH, Konstanz, Germany
 *
 * You may not modify, publish, transmit, transfer or sell, reproduce,
 * create derivative works from, distribute, perform, display, or in
 * any way exploit any of the content, in whole or in part, except as
 * otherwise expressly permitted in writing by the copyright owner or
 * as specified in the license file distributed with this product.
 *
 * If you have any questions please contact the copyright holder:
 * website: www.knime.org
 * email: contact@knime.org
 * -------------------------------------------------------------------
 * 
 * History
 *   11.01.2007 (sieb): created
 */
package org.knime.workbench.editor2;

import java.io.File;
import java.io.FileNotFoundException;
import java.io.IOException;

import javax.swing.UIManager;

import org.eclipse.core.runtime.IProgressMonitor;
import org.eclipse.jface.dialogs.MessageDialog;
import org.eclipse.swt.widgets.Display;
import org.eclipse.swt.widgets.Shell;
import org.knime.core.node.CanceledExecutionException;
import org.knime.core.node.DefaultNodeProgressMonitor;
import org.knime.core.node.InvalidSettingsException;
import org.knime.core.node.NodeLogger;
import org.knime.core.node.workflow.WorkflowException;
import org.knime.core.node.workflow.WorkflowManager;
import org.knime.core.node.workflow.WorkflowPersistor.WorkflowLoadResult;

/**
 * A runnable which is used by the {@link WorkflowEditor} to load a workflow
 * with a progress bar. NOTE: As the {@link UIManager} holds a reference to this
 * runnable an own class file is necessary sucht that all references to the
 * created workflow manager can be deleted, otherwise the manager can not be
 * deleted later and the memeory can not be freed.
 * 
 * @author Christoph Sieb, University of Konstanz
 */
class LoadWorkflowRunnable extends PersistWorflowRunnable {

    private static final NodeLogger LOGGER = NodeLogger
            .getLogger(LoadWorkflowRunnable.class);

    private WorkflowEditor m_editor;

    private File m_workflowFile;

<<<<<<< HEAD
    public LoadWorkflowRunnable(WorkflowEditor editor, File workflowFile) {
=======
    public LoadWorkflowRunnable(final WorkflowEditor editor, 
            final File workflowFile) {
>>>>>>> ac85d973
        m_editor = editor;
        m_workflowFile = workflowFile;
    }

    public void run(final IProgressMonitor pm) {
        CheckThread checkThread = null;
        // indicates whether to create an empty workflow
        // this is done if the file is empty
        boolean createEmptyWorkflow = false;

        // set the loading canceled variable to false
        m_editor.setLoadingCanceled(false);

        try {

            // create progress monitor
            ProgressHandler progressHandler = new ProgressHandler(pm, 101,
                    "Loading workflow...");
            final DefaultNodeProgressMonitor progressMonitor 
                = new DefaultNodeProgressMonitor();
            progressMonitor.addProgressListener(progressHandler);

            checkThread = new CheckThread(pm, progressMonitor, true);

            checkThread.start();

<<<<<<< HEAD
            WorkflowManager manager = new WorkflowManager();
            m_editor.setWorkflowManager(manager);
            manager.load(m_workflowFile, progressMonitor);
=======
            final WorkflowLoadResult result = WorkflowManager.load(
                    m_workflowFile.getParentFile(), 
                    new ExecutionMonitor(progressMonitor));
            
            m_editor.setWorkflowManager(result.getWorkflowManager());
>>>>>>> ac85d973
            pm.subTask("Finished.");
            pm.done();
            
            if (result.hasErrors()) {
                m_editor.markDirty();
                Display.getDefault().asyncExec(new Runnable() {

                    public void run() {
                        
                        MessageDialog.openError(
                                new Shell(Display.getDefault().getActiveShell()),
                                "Errors during load: ",
                                result.getErrors());
                    }
                    
                });
            }

        } catch (FileNotFoundException fnfe) {
            LOGGER.fatal("File not found", fnfe);
        } catch (IOException ioe) {
            if (m_workflowFile.length() == 0) {
                LOGGER.info("New workflow created.");
                createEmptyWorkflow = true;
            } else {
                LOGGER.error("Could not load workflow from: "
                        + m_workflowFile.getName(), ioe);
            }
        } catch (InvalidSettingsException ise) {
            LOGGER.error("Could not load workflow from: "
                    + m_workflowFile.getName(), ise);
        } catch (CanceledExecutionException cee) {
<<<<<<< HEAD
            LOGGER
                    .info("Canceled loading worflow: "
                            + m_workflowFile.getName());
            m_editor.getWorkflowManager().shutdown();
=======
            LOGGER.info("Canceled loading worflow: " 
                    + m_workflowFile.getName());
>>>>>>> ac85d973
            m_editor.setWorkflowManager(null);
            m_editor.setLoadingCanceled(true);
            m_editor.setLoadingCanceledMessage(cee.getMessage());
        } catch (WorkflowException we) {
            // the workflow exception is a collection exception
            // it is stored to show the errors in a window
            m_editor.setWorkflowException(we);
        } catch (Exception e) {
            LOGGER.error("Workflow could not be loaded. " + e.getMessage(), e);
            m_editor.setWorkflowManager(null);
        } finally {
            // terminate the check thread
            checkThread.finished();
            // create empty WFM if loading failed

            if (createEmptyWorkflow) {
                // && createEmptyWorkflow.intValue() == 0) {
<<<<<<< HEAD
                m_editor.setWorkflowManager(new WorkflowManager());
=======
                m_editor.setWorkflowManager(WorkflowManager.ROOT
                        .createAndAddProject());
>>>>>>> ac85d973
                m_editor.setIsDirty(false);
            }
            
            // IMPORTANT: Remove the reference to the file and the 
            // editor!!! Otherwise the memory can not be freed later
            m_editor = null;
            m_workflowFile = null;
        }
    }
}<|MERGE_RESOLUTION|>--- conflicted
+++ resolved
@@ -1,9 +1,9 @@
-/* 
+/*
  * -------------------------------------------------------------------
  * This source code, its documentation and all appendant files
  * are protected by copyright law. All rights reserved.
  *
- * Copyright, 2003 - 2007
+ * Copyright, 2003 - 2008
  * University of Konstanz, Germany
  * Chair for Bioinformatics and Information Mining (Prof. M. Berthold)
  * and KNIME GmbH, Konstanz, Germany
@@ -18,7 +18,7 @@
  * website: www.knime.org
  * email: contact@knime.org
  * -------------------------------------------------------------------
- * 
+ *
  * History
  *   11.01.2007 (sieb): created
  */
@@ -36,9 +36,9 @@
 import org.eclipse.swt.widgets.Shell;
 import org.knime.core.node.CanceledExecutionException;
 import org.knime.core.node.DefaultNodeProgressMonitor;
+import org.knime.core.node.ExecutionMonitor;
 import org.knime.core.node.InvalidSettingsException;
 import org.knime.core.node.NodeLogger;
-import org.knime.core.node.workflow.WorkflowException;
 import org.knime.core.node.workflow.WorkflowManager;
 import org.knime.core.node.workflow.WorkflowPersistor.WorkflowLoadResult;
 
@@ -48,7 +48,7 @@
  * runnable an own class file is necessary sucht that all references to the
  * created workflow manager can be deleted, otherwise the manager can not be
  * deleted later and the memeory can not be freed.
- * 
+ *
  * @author Christoph Sieb, University of Konstanz
  */
 class LoadWorkflowRunnable extends PersistWorflowRunnable {
@@ -60,12 +60,8 @@
 
     private File m_workflowFile;
 
-<<<<<<< HEAD
-    public LoadWorkflowRunnable(WorkflowEditor editor, File workflowFile) {
-=======
     public LoadWorkflowRunnable(final WorkflowEditor editor, 
             final File workflowFile) {
->>>>>>> ac85d973
         m_editor = editor;
         m_workflowFile = workflowFile;
     }
@@ -92,17 +88,11 @@
 
             checkThread.start();
 
-<<<<<<< HEAD
-            WorkflowManager manager = new WorkflowManager();
-            m_editor.setWorkflowManager(manager);
-            manager.load(m_workflowFile, progressMonitor);
-=======
             final WorkflowLoadResult result = WorkflowManager.load(
                     m_workflowFile.getParentFile(), 
                     new ExecutionMonitor(progressMonitor));
             
             m_editor.setWorkflowManager(result.getWorkflowManager());
->>>>>>> ac85d973
             pm.subTask("Finished.");
             pm.done();
             
@@ -135,22 +125,18 @@
             LOGGER.error("Could not load workflow from: "
                     + m_workflowFile.getName(), ise);
         } catch (CanceledExecutionException cee) {
-<<<<<<< HEAD
-            LOGGER
-                    .info("Canceled loading worflow: "
-                            + m_workflowFile.getName());
-            m_editor.getWorkflowManager().shutdown();
-=======
             LOGGER.info("Canceled loading worflow: " 
                     + m_workflowFile.getName());
->>>>>>> ac85d973
             m_editor.setWorkflowManager(null);
             m_editor.setLoadingCanceled(true);
             m_editor.setLoadingCanceledMessage(cee.getMessage());
-        } catch (WorkflowException we) {
+            /*
+        } catch (Exception we) {
             // the workflow exception is a collection exception
             // it is stored to show the errors in a window
-            m_editor.setWorkflowException(we);
+//            m_editor.setWorkflowException(we);
+ *
+ */
         } catch (Exception e) {
             LOGGER.error("Workflow could not be loaded. " + e.getMessage(), e);
             m_editor.setWorkflowManager(null);
@@ -161,19 +147,15 @@
 
             if (createEmptyWorkflow) {
                 // && createEmptyWorkflow.intValue() == 0) {
-<<<<<<< HEAD
-                m_editor.setWorkflowManager(new WorkflowManager());
-=======
                 m_editor.setWorkflowManager(WorkflowManager.ROOT
                         .createAndAddProject());
->>>>>>> ac85d973
                 m_editor.setIsDirty(false);
             }
-            
-            // IMPORTANT: Remove the reference to the file and the 
+
+            // IMPORTANT: Remove the reference to the file and the
             // editor!!! Otherwise the memory can not be freed later
             m_editor = null;
             m_workflowFile = null;
         }
     }
-}+}
