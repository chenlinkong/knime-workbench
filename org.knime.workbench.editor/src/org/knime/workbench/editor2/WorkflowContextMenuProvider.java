--- conflicted
+++ resolved
@@ -3,7 +3,7 @@
  * This source code, its documentation and all appendant files
  * are protected by copyright law. All rights reserved.
  *
- * Copyright, 2003 - 2007
+ * Copyright, 2003 - 2008
  * University of Konstanz, Germany
  * Chair for Bioinformatics and Information Mining (Prof. M. Berthold)
  * and KNIME GmbH, Konstanz, Germany
@@ -37,12 +37,10 @@
 import org.eclipse.jface.action.Separator;
 import org.eclipse.ui.IWorkbenchActionConstants;
 import org.knime.core.node.NodeLogger;
-import org.knime.core.node.meta.MetaNodeModel;
 import org.knime.core.node.workflow.NodeContainer;
 import org.knime.core.node.workflow.WorkflowManager;
 import org.knime.workbench.editor2.actions.AbstractNodeAction;
 import org.knime.workbench.editor2.actions.CancelAction;
-import org.knime.workbench.editor2.actions.EditMetaWorkflowAction;
 import org.knime.workbench.editor2.actions.ExecuteAction;
 import org.knime.workbench.editor2.actions.ExecuteAndOpenViewAction;
 import org.knime.workbench.editor2.actions.OpenDialogAction;
@@ -50,18 +48,16 @@
 import org.knime.workbench.editor2.actions.OpenSubworkflowEditorAction;
 import org.knime.workbench.editor2.actions.OpenViewAction;
 import org.knime.workbench.editor2.actions.OpenViewEmbeddedAction;
+import org.knime.workbench.editor2.actions.OpenWorkflowPortViewAction;
 import org.knime.workbench.editor2.actions.PasteActionContextMenu;
 import org.knime.workbench.editor2.actions.ResetAction;
 import org.knime.workbench.editor2.actions.SetNameAndDescriptionAction;
 import org.knime.workbench.editor2.editparts.NodeContainerEditPart;
-<<<<<<< HEAD
-=======
 import org.knime.workbench.editor2.editparts.SubworkflowEditPart;
 import org.knime.workbench.editor2.editparts.WorkflowInPortBarEditPart;
 import org.knime.workbench.editor2.editparts.WorkflowInPortEditPart;
 import org.knime.workbench.editor2.model.WorkflowPortBar;
 import org.knime.workbench.ui.metanodes.CreateMetaNodeTemplateAction;
->>>>>>> ac85d973
 
 /**
  * Provider for the Workflow editor's context menus.
@@ -73,9 +69,9 @@
     private static final NodeLogger LOGGER =
             NodeLogger.getLogger(WorkflowContextMenuProvider.class);
 
-    private ActionRegistry m_actionRegistry;
-
-    private GraphicalViewer m_viewer;
+    private final ActionRegistry m_actionRegistry;
+
+    private final GraphicalViewer m_viewer;
 
     /**
      * Creates a new context menu provider, that is, registers some actions from
@@ -169,8 +165,6 @@
         // by now, we only support one part...
         if (parts.size() == 1) {
             EditPart p = (EditPart)parts.get(0);
-<<<<<<< HEAD
-=======
             LOGGER.debug("selected edit part: " + p);
             if (p instanceof WorkflowInPortBarEditPart) {
                 WorkflowInPortBarEditPart root = (WorkflowInPortBarEditPart)p;
@@ -197,7 +191,6 @@
                 manager.appendToGroup(IWorkbenchActionConstants.GROUP_APP,
                         action);
             }
->>>>>>> ac85d973
             if (p instanceof NodeContainerEditPart) {
 
                 NodeContainer container = null;
@@ -207,7 +200,7 @@
                 // add for node views option if applicable
                 LOGGER.debug("adding open node-view action(s) "
                         + "to context menu...");
-                int numNodeViews = container.getNumViews();
+                int numNodeViews = container.getNrViews();
                 /*
                  * BW: disabled this feature, no embedded eclipse views
                  * available (to enable them uncomment the following lines and
@@ -227,20 +220,10 @@
                     manager.appendToGroup(IWorkbenchActionConstants.GROUP_APP,
                             action);
                 }
-<<<<<<< HEAD
-
-                // add meta node option if applicable
-                if (MetaNodeModel.class.isAssignableFrom(container
-                        .getModelClass())) {
-                    LOGGER.debug("adding 'edit meta-node' option "
-                            + "to context menu...");
-                    action = new EditMetaWorkflowAction(container);
-=======
                 
                 if (container instanceof WorkflowManager) {
                     action = new OpenSubworkflowEditorAction(
                             (NodeContainerEditPart)p);
->>>>>>> ac85d973
                     manager.appendToGroup(IWorkbenchActionConstants.GROUP_APP,
                             action);
                 }
