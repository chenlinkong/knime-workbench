/* 
 * -------------------------------------------------------------------
 * This source code, its documentation and all appendant files
 * are protected by copyright law. All rights reserved.
 *
 * Copyright, 2003 - 2007
 * University of Konstanz, Germany
 * Chair for Bioinformatics and Information Mining (Prof. M. Berthold)
 * and KNIME GmbH, Konstanz, Germany
 *
 * You may not modify, publish, transmit, transfer or sell, reproduce,
 * create derivative works from, distribute, perform, display, or in
 * any way exploit any of the content, in whole or in part, except as
 * otherwise expressly permitted in writing by the copyright owner or
 * as specified in the license file distributed with this product.
 *
 * If you have any questions please contact the copyright holder:
 * website: www.knime.org
 * email: contact@knime.org
 * -------------------------------------------------------------------
 * 
 * History
 *   11.01.2007 (sieb): created
 */
package org.knime.workbench.editor2;

import javax.swing.UIManager;

import org.eclipse.core.runtime.IProgressMonitor;
import org.eclipse.jface.operation.IRunnableWithProgress;
import org.eclipse.swt.widgets.Display;
import org.knime.core.node.DefaultNodeProgressMonitor;
import org.knime.core.node.NodeProgressEvent;
import org.knime.core.node.NodeProgressListener;

/**
 * A runnable which is the abstract super class used by the
 * {@link WorkflowEditor} to Load/save a workflow with a progress bar. NOTE: As
 * the {@link UIManager} holds a reference to this runnable an own class file is
 * necessary sucht that all references to the created workflow manager can be
 * deleted, otherwise the manager can not be deleted later and the memeory can
 * not be freed.
 * 
 * @author Christoph Sieb, University of Konstanz
 */
abstract class PersistWorflowRunnable implements IRunnableWithProgress {

    class CheckThread extends Thread {

        private boolean m_finished = false;

        private IProgressMonitor m_pm;

        private DefaultNodeProgressMonitor m_progressMonitor;

        private boolean m_cancelable;

        /**
         * Creates a new cancel execution checker.
         * 
         * @param pm
         *            the eclipse progress monitor
         * @param progressMonitor
         *            the knime progress monitor
         * @param cancelable
         *            if true the progress is cancelable by the user if false a
         *            dialog informs the user that the progress is not
         *            cancelable
         */
        public CheckThread(final IProgressMonitor pm,
                final DefaultNodeProgressMonitor progressMonitor,
                final boolean cancelable) {
            super("CheckThread");
            m_pm = pm;
            m_progressMonitor = progressMonitor;
            m_cancelable = cancelable;
        }

        /**
         * Sets the finished flag.
         * 
         */
        public void finished() {
            m_finished = true;

        }

        @Override
        public void run() {

            while (!m_finished) {

                if (m_pm.isCanceled()) {

                    if (m_cancelable) {

                        m_progressMonitor.setExecuteCanceled();
                    }
                }
                try {
                    Thread.sleep(1000);
                } catch (InterruptedException ex) {
                    // nothing to do here
                }
            }
        }
    }

    class ProgressHandler implements NodeProgressListener {

        private IProgressMonitor m_progressMonitor;

        private int m_totalWork;

        private int m_workedSoFar;

        /**
         * Handles progress changes during saving the workflow.
         * 
         * @param monitor
         *            the eclipse progressmonitor
         * @param totalWork
         *            the total amount of work to do
         * @param task
         *            the main task name to display
         */
        public ProgressHandler(final IProgressMonitor monitor,
                final int totalWork, final String task) {
            monitor.beginTask(task, totalWork);
            m_progressMonitor = monitor;
            m_totalWork = totalWork;
            m_workedSoFar = 0;
        }

        /**
         * {@inheritDoc}
         */
        public synchronized void progressChanged(final NodeProgressEvent pe) {
            Display.getDefault().asyncExec(new Runnable() {
                public void run() {
<<<<<<< HEAD
                    if (pe.hasProgress()) {
=======
                    if (pe.hasProgress() && pe.getProgress() >= 0) {
>>>>>>> ac85d973
                        double progress = pe.getProgress();
                        int worked = (int) (progress * m_totalWork);
                        m_progressMonitor.worked(worked - m_workedSoFar);
                        // remember the work done so far
                        m_workedSoFar = worked;
                    }

                    if (pe.hasMessage()) {
                        m_progressMonitor.subTask(pe.getMessage());
                    } else {
                        m_progressMonitor.subTask("");
                    }
                }
            });
        }
    }
}<|MERGE_RESOLUTION|>--- conflicted
+++ resolved
@@ -1,9 +1,9 @@
-/* 
+/*
  * -------------------------------------------------------------------
  * This source code, its documentation and all appendant files
  * are protected by copyright law. All rights reserved.
  *
- * Copyright, 2003 - 2007
+ * Copyright, 2003 - 2008
  * University of Konstanz, Germany
  * Chair for Bioinformatics and Information Mining (Prof. M. Berthold)
  * and KNIME GmbH, Konstanz, Germany
@@ -18,7 +18,7 @@
  * website: www.knime.org
  * email: contact@knime.org
  * -------------------------------------------------------------------
- * 
+ *
  * History
  *   11.01.2007 (sieb): created
  */
@@ -30,8 +30,9 @@
 import org.eclipse.jface.operation.IRunnableWithProgress;
 import org.eclipse.swt.widgets.Display;
 import org.knime.core.node.DefaultNodeProgressMonitor;
-import org.knime.core.node.NodeProgressEvent;
-import org.knime.core.node.NodeProgressListener;
+import org.knime.core.node.workflow.NodeProgress;
+import org.knime.core.node.workflow.NodeProgressEvent;
+import org.knime.core.node.workflow.NodeProgressListener;
 
 /**
  * A runnable which is the abstract super class used by the
@@ -40,7 +41,7 @@
  * necessary sucht that all references to the created workflow manager can be
  * deleted, otherwise the manager can not be deleted later and the memeory can
  * not be freed.
- * 
+ *
  * @author Christoph Sieb, University of Konstanz
  */
 abstract class PersistWorflowRunnable implements IRunnableWithProgress {
@@ -49,15 +50,15 @@
 
         private boolean m_finished = false;
 
-        private IProgressMonitor m_pm;
+        private final IProgressMonitor m_pm;
 
-        private DefaultNodeProgressMonitor m_progressMonitor;
+        private final DefaultNodeProgressMonitor m_progressMonitor;
 
-        private boolean m_cancelable;
+        private final boolean m_cancelable;
 
         /**
          * Creates a new cancel execution checker.
-         * 
+         *
          * @param pm
          *            the eclipse progress monitor
          * @param progressMonitor
@@ -78,7 +79,7 @@
 
         /**
          * Sets the finished flag.
-         * 
+         *
          */
         public void finished() {
             m_finished = true;
@@ -108,15 +109,15 @@
 
     class ProgressHandler implements NodeProgressListener {
 
-        private IProgressMonitor m_progressMonitor;
+        private final IProgressMonitor m_progressMonitor;
 
-        private int m_totalWork;
+        private final int m_totalWork;
 
         private int m_workedSoFar;
 
         /**
          * Handles progress changes during saving the workflow.
-         * 
+         *
          * @param monitor
          *            the eclipse progressmonitor
          * @param totalWork
@@ -135,14 +136,11 @@
         /**
          * {@inheritDoc}
          */
-        public synchronized void progressChanged(final NodeProgressEvent pe) {
+        public synchronized void progressChanged(final NodeProgressEvent evt) {
+            final NodeProgress pe = evt.getNodeProgress();
             Display.getDefault().asyncExec(new Runnable() {
                 public void run() {
-<<<<<<< HEAD
-                    if (pe.hasProgress()) {
-=======
                     if (pe.hasProgress() && pe.getProgress() >= 0) {
->>>>>>> ac85d973
                         double progress = pe.getProgress();
                         int worked = (int) (progress * m_totalWork);
                         m_progressMonitor.worked(worked - m_workedSoFar);
