/* 
 * -------------------------------------------------------------------
 * This source code, its documentation and all appendant files
 * are protected by copyright law. All rights reserved.
 *
 * Copyright, 2003 - 2007
 * University of Konstanz, Germany
 * Chair for Bioinformatics and Information Mining (Prof. M. Berthold)
 * and KNIME GmbH, Konstanz, Germany
 *
 * You may not modify, publish, transmit, transfer or sell, reproduce,
 * create derivative works from, distribute, perform, display, or in
 * any way exploit any of the content, in whole or in part, except as
 * otherwise expressly permitted in writing by the copyright owner or
 * as specified in the license file distributed with this product.
 *
 * If you have any questions please contact the copyright holder:
 * website: www.knime.org
 * email: contact@knime.org
 * -------------------------------------------------------------------
 * 
 * History
 *   25.05.2005 (Florian Georg): created
 */
package org.knime.workbench.editor2.actions;

import org.eclipse.jface.resource.ImageDescriptor;
import org.knime.core.node.NodeLogger;
import org.knime.workbench.editor2.ImageRepository;
import org.knime.workbench.editor2.WorkflowEditor;
import org.knime.workbench.editor2.editparts.NodeContainerEditPart;

/**
 * Action to execute all nodes that are executable.
 * 
 * @author Christoph sieb, University of Konstanz
 */
public class ExecuteAllAction extends AbstractNodeAction {
    private static final NodeLogger LOGGER = NodeLogger
            .getLogger(ExecuteAllAction.class);

    /** unique ID for this action. * */
    public static final String ID = "knime.action.executeall";

    /**
     * 
     * @param editor The workflow editor
     */
    public ExecuteAllAction(final WorkflowEditor editor) {
        super(editor);
    }

    /**
     * {@inheritDoc}
     */
    @Override
    public String getId() {
        return ID;
    }

    /**
     * {@inheritDoc}
     */
    @Override
    public String getText() {
        return "Execute all";
    }

    /**
     * {@inheritDoc}
     */
    @Override
    public ImageDescriptor getImageDescriptor() {
        return ImageRepository.getImageDescriptor("icons/executeAll.GIF");
    }
    
    

    /**
     * {@inheritDoc}
     */
    @Override
    public ImageDescriptor getDisabledImageDescriptor() {
        return ImageRepository.getImageDescriptor(
                "icons/executeAll_disabled.PNG");
    }

    /**
     * {@inheritDoc}
     */
    @Override
    public String getToolTipText() {
        return "Execute all executable nodes.";
    }

    /**
     * @return always <code>true</code>, as the WFM tries to execute as much
     *         as possible
     * @see org.eclipse.gef.ui.actions.WorkbenchPartAction#calculateEnabled()
     */
    @Override
    protected boolean calculateEnabled() {
        NodeContainerEditPart[] parts = getAllNodeParts();

        // enable if we have at least one executable node in our selection
        boolean atLeastOneNodeIsExecutable = false;
        for (int i = 0; i < parts.length; i++) {
            atLeastOneNodeIsExecutable |= parts[i].getNodeContainer()
                    .isExecutableUpToHere();
        }
        return atLeastOneNodeIsExecutable;

    }

    /**
     * This starts an execution job for all executable nodes. Note that this is
     * all controlled by the WorkflowManager object of the currently open
     * editor. The passed nodeParts are not needed here, as not only the
     * selected parts are executed but all executable nodes.
     * 
     * @see org.knime.workbench.editor2.actions.AbstractNodeAction
     *      #runOnNodes(org.knime.workbench.editor2.
     *      editparts.NodeContainerEditPart[])
     */
    @Override
    public void runOnNodes(final NodeContainerEditPart[] nodeParts) {
        LOGGER.debug("Starting execution of all nodes");
<<<<<<< HEAD
        getManager().executeAll(false);
        
=======
        getManager().executeAll();

>>>>>>> ac85d973
        try {
            // Workbench.getInstance().getActiveWorkbenchWindow().getActivePage()
            //                    .showView("org.eclipse.ui.views.ProgressView");

            // Give focus to the editor again. Otherwise the actions (selection)
            // is not updated correctly.
            getWorkbenchPart().getSite().getPage().activate(getWorkbenchPart());
        } catch (Exception e) {
            // ignore
        }
    }
}<|MERGE_RESOLUTION|>--- conflicted
+++ resolved
@@ -1,9 +1,9 @@
-/* 
+/*
  * -------------------------------------------------------------------
  * This source code, its documentation and all appendant files
  * are protected by copyright law. All rights reserved.
  *
- * Copyright, 2003 - 2007
+ * Copyright, 2003 - 2008
  * University of Konstanz, Germany
  * Chair for Bioinformatics and Information Mining (Prof. M. Berthold)
  * and KNIME GmbH, Konstanz, Germany
@@ -18,7 +18,7 @@
  * website: www.knime.org
  * email: contact@knime.org
  * -------------------------------------------------------------------
- * 
+ *
  * History
  *   25.05.2005 (Florian Georg): created
  */
@@ -26,13 +26,14 @@
 
 import org.eclipse.jface.resource.ImageDescriptor;
 import org.knime.core.node.NodeLogger;
+import org.knime.core.node.workflow.NodeContainer;
 import org.knime.workbench.editor2.ImageRepository;
 import org.knime.workbench.editor2.WorkflowEditor;
 import org.knime.workbench.editor2.editparts.NodeContainerEditPart;
 
 /**
  * Action to execute all nodes that are executable.
- * 
+ *
  * @author Christoph sieb, University of Konstanz
  */
 public class ExecuteAllAction extends AbstractNodeAction {
@@ -43,7 +44,7 @@
     public static final String ID = "knime.action.executeall";
 
     /**
-     * 
+     *
      * @param editor The workflow editor
      */
     public ExecuteAllAction(final WorkflowEditor editor) {
@@ -73,8 +74,8 @@
     public ImageDescriptor getImageDescriptor() {
         return ImageRepository.getImageDescriptor("icons/executeAll.GIF");
     }
-    
-    
+
+
 
     /**
      * {@inheritDoc}
@@ -101,12 +102,13 @@
     @Override
     protected boolean calculateEnabled() {
         NodeContainerEditPart[] parts = getAllNodeParts();
-
         // enable if we have at least one executable node in our selection
         boolean atLeastOneNodeIsExecutable = false;
         for (int i = 0; i < parts.length; i++) {
-            atLeastOneNodeIsExecutable |= parts[i].getNodeContainer()
-                    .isExecutableUpToHere();
+            NodeContainer nc = parts[i].getNodeContainer();
+            boolean executable = nc.getState().equals(
+                    NodeContainer.State.CONFIGURED);
+            atLeastOneNodeIsExecutable |= executable;
         }
         return atLeastOneNodeIsExecutable;
 
@@ -117,25 +119,15 @@
      * all controlled by the WorkflowManager object of the currently open
      * editor. The passed nodeParts are not needed here, as not only the
      * selected parts are executed but all executable nodes.
-     * 
-     * @see org.knime.workbench.editor2.actions.AbstractNodeAction
-     *      #runOnNodes(org.knime.workbench.editor2.
-     *      editparts.NodeContainerEditPart[])
+     *
+     * {@inheritDoc}
      */
     @Override
     public void runOnNodes(final NodeContainerEditPart[] nodeParts) {
         LOGGER.debug("Starting execution of all nodes");
-<<<<<<< HEAD
-        getManager().executeAll(false);
-        
-=======
         getManager().executeAll();
 
->>>>>>> ac85d973
         try {
-            // Workbench.getInstance().getActiveWorkbenchWindow().getActivePage()
-            //                    .showView("org.eclipse.ui.views.ProgressView");
-
             // Give focus to the editor again. Otherwise the actions (selection)
             // is not updated correctly.
             getWorkbenchPart().getSite().getPage().activate(getWorkbenchPart());
